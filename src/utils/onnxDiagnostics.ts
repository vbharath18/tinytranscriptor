/**
 * ONNX Runtime diagnostic utilities to help identify and resolve compatibility issues
 */

export interface ONNXDiagnostics {
  webAssemblySupported: boolean;
  sharedArrayBufferSupported: boolean;
  webGLSupported: boolean;
  deviceMemory: number | 'unknown';
  hardwareConcurrency: number;
  userAgent: string;
  isSecureContext: boolean;
  recommendations: string[];
  compatibilityScore: number; // 0-100, higher is better
}

/**
 * Runs comprehensive ONNX Runtime diagnostics
 */
export const runONNXDiagnostics = (): ONNXDiagnostics => {
  const recommendations: string[] = [];
  let compatibilityScore = 100;

  // Check WebAssembly support
  const webAssemblySupported = typeof WebAssembly !== 'undefined';
  if (!webAssemblySupported) {
    recommendations.push('Enable WebAssembly in your browser settings');
    compatibilityScore -= 50;
  }

  // Check SharedArrayBuffer support
  const sharedArrayBufferSupported = typeof SharedArrayBuffer !== 'undefined';
  if (!sharedArrayBufferSupported) {
    recommendations.push('SharedArrayBuffer not available - consider enabling cross-origin isolation');
    compatibilityScore -= 10;
  }

  // Check WebGL support
  let webGLSupported = false;
  try {
    const canvas = document.createElement('canvas');
    const gl = canvas.getContext('webgl') || canvas.getContext('experimental-webgl');
    webGLSupported = !!gl;
    if (!webGLSupported) {
      recommendations.push('WebGL not supported - consider using a browser with WebGL support');
      compatibilityScore -= 5;
    }
  } catch (e) {
    recommendations.push('Unable to test WebGL support');
    compatibilityScore -= 5;
  }

  // Check device memory
  const deviceMemory = (navigator as any).deviceMemory || 'unknown';
  if (typeof deviceMemory === 'number' && deviceMemory < 2) {
    recommendations.push('Low device memory detected - use only tiny models');
    compatibilityScore -= 30;
  } else if (typeof deviceMemory === 'number' && deviceMemory < 4) {
    recommendations.push('Limited device memory - prefer smaller models');
    compatibilityScore -= 15;
  }

  // Check hardware concurrency
  const hardwareConcurrency = navigator.hardwareConcurrency || 1;
  if (hardwareConcurrency < 2) {
    recommendations.push('Limited CPU cores - expect slower performance');
    compatibilityScore -= 10;
  }

  // Check secure context
  const isSecureContext = window.isSecureContext;
  if (!isSecureContext) {
    recommendations.push('Not in secure context (HTTPS) - some features may be limited');
    compatibilityScore -= 5;
  }

  // Browser-specific recommendations
  const userAgent = navigator.userAgent.toLowerCase();
  if (userAgent.includes('firefox')) {
    recommendations.push('Firefox detected - if issues persist, try Chrome or Edge');
    compatibilityScore -= 5;
  } else if (userAgent.includes('safari') && !userAgent.includes('chrome')) {
    recommendations.push('Safari detected - for best compatibility, use Chrome or Edge');
    compatibilityScore -= 10;
  } else if (userAgent.includes('edge/') && !userAgent.includes('edg/')) {
    recommendations.push('Legacy Edge detected - upgrade to modern Edge for better support');
    compatibilityScore -= 20;
  }

  // Mobile device detection
  const isMobile = /android|iphone|ipad|ipod|blackberry|iemobile|opera mini/i.test(userAgent);
  if (isMobile) {
    recommendations.push('Mobile device detected - use tiny models for best performance');
    compatibilityScore -= 10;
  }

  // General recommendations if score is low
  if (compatibilityScore < 70) {
    recommendations.push('Consider clearing browser cache and restarting browser');
    recommendations.push('Try incognito/private browsing mode');
    recommendations.push('Ensure browser is up to date');
  }

  return {
    webAssemblySupported,
    sharedArrayBufferSupported,
    webGLSupported,
    deviceMemory,
    hardwareConcurrency,
    userAgent,
    isSecureContext,
    recommendations,
    compatibilityScore: Math.max(0, compatibilityScore)
  };
};

/**
 * Attempts to preload and test ONNX Runtime
 */
export const testONNXRuntime = async (): Promise<{ success: boolean; error?: string; performance?: number }> => {
  try {
    const startTime = performance.now();
    const modelId = 'Xenova/whisper-tiny';
    const options = { quantized: true };

    // Dynamic import to avoid loading ONNX if not needed
    const { pipeline, AutoTokenizer, AutoModelForSpeechSeq2Seq } = await import('@xenova/transformers');
    
    console.log('🧪 Testing ONNX Runtime with minimal model (explicit loading)...');
    
<<<<<<< HEAD
    // Explicitly load tokenizer and model to bypass faulty routing
    const tokenizer = await AutoTokenizer.from_pretrained(modelId, options);
    const model = await AutoModelForSpeechSeq2Seq.from_pretrained(modelId, options);
=======
    // Use the smallest possible model for testing
    const testPipeline = await pipeline('speech-to-text', 'Xenova/whisper-tiny', {
      quantized: true
    });
>>>>>>> 161f63b4
    
    // Create pipeline with pre-loaded components
    const testPipeline = await pipeline('automatic-speech-recognition', model, { tokenizer });

    // Test with minimal audio data
    const testAudio = new Float32Array(1600); // 0.1 seconds at 16kHz
    testAudio.fill(0.001);
    
    const result = await testPipeline(testAudio, {
      return_timestamps: false,
      chunk_length_s: 30
    });
    
    const endTime = performance.now();
    const performanceMs = endTime - startTime;
    
    console.log('✅ ONNX Runtime test successful:', result);
    
    return {
      success: true,
      performance: performanceMs
    };
  } catch (error) {
    console.error('❌ ONNX Runtime test failed:', error);
    return {
      success: false,
      error: error instanceof Error ? error.message : String(error)
    };
  }
};

/**
 * Generates a detailed diagnostic report
 */
export const generateDiagnosticReport = async (): Promise<string> => {
  const diagnostics = runONNXDiagnostics();
  const onnxTest = await testONNXRuntime();
  
  let report = '=== ONNX Runtime Diagnostic Report ===\n\n';
  
  report += `Compatibility Score: ${diagnostics.compatibilityScore}/100\n`;
  report += `WebAssembly Support: ${diagnostics.webAssemblySupported ? '✅' : '❌'}\n`;
  report += `SharedArrayBuffer Support: ${diagnostics.sharedArrayBufferSupported ? '✅' : '⚠️'}\n`;
  report += `WebGL Support: ${diagnostics.webGLSupported ? '✅' : '⚠️'}\n`;
  report += `Device Memory: ${diagnostics.deviceMemory} GB\n`;
  report += `CPU Cores: ${diagnostics.hardwareConcurrency}\n`;
  report += `Secure Context: ${diagnostics.isSecureContext ? '✅' : '⚠️'}\n`;
  report += `ONNX Runtime Test: ${onnxTest.success ? '✅' : '❌'}\n`;
  
  if (onnxTest.performance) {
    report += `Performance: ${onnxTest.performance.toFixed(0)}ms\n`;
  }
  
  if (onnxTest.error) {
    report += `Error: ${onnxTest.error}\n`;
  }
  
  report += '\n=== Recommendations ===\n';
  diagnostics.recommendations.forEach((rec, index) => {
    report += `${index + 1}. ${rec}\n`;
  });
  
  report += '\n=== Browser Info ===\n';
  report += `User Agent: ${diagnostics.userAgent}\n`;
  
  return report;
};<|MERGE_RESOLUTION|>--- conflicted
+++ resolved
@@ -128,16 +128,10 @@
     
     console.log('🧪 Testing ONNX Runtime with minimal model (explicit loading)...');
     
-<<<<<<< HEAD
     // Explicitly load tokenizer and model to bypass faulty routing
     const tokenizer = await AutoTokenizer.from_pretrained(modelId, options);
     const model = await AutoModelForSpeechSeq2Seq.from_pretrained(modelId, options);
-=======
-    // Use the smallest possible model for testing
-    const testPipeline = await pipeline('speech-to-text', 'Xenova/whisper-tiny', {
-      quantized: true
-    });
->>>>>>> 161f63b4
+
     
     // Create pipeline with pre-loaded components
     const testPipeline = await pipeline('automatic-speech-recognition', model, { tokenizer });
